--- conflicted
+++ resolved
@@ -10,23 +10,15 @@
     , splitByIndian
     , splitByWestern
     , splitInParts
-<<<<<<< HEAD
     , splitNumberStringToParts
-    , splitThousands
     , validateNumber
-=======
     , splitIntegers
->>>>>>> 2e96b5e7
     )
 
 import Array exposing (Array)
 import Char
-<<<<<<< HEAD
-import FormatNumber.Locales exposing (Decimals(..), Locale)
+import FormatNumber.Locales exposing (Decimals(..), Locale, System(..))
 import Regex
-=======
-import FormatNumber.Locales exposing (Decimals(..), Locale, System(..))
->>>>>>> 2e96b5e7
 import Round
 import String
 import Test.Html.Event exposing (check)
@@ -270,7 +262,6 @@
             addZerosToFit min digits
 
 
-<<<<<<< HEAD
 
 {- Joins parts into `Maybe Float`. It expects parts to be strings with only
    digits.
@@ -613,7 +604,6 @@
     else
         Ok True
             |> Debug.todo "Implement testing for numeric system"
-=======
 {-| Given a `System` parses an integer `String` into a`List String`
 representing grouped integers:
 
@@ -636,7 +626,6 @@
             integers
                 |> String.filter Char.isDigit
                 |> splitByIndian
->>>>>>> 2e96b5e7
 
 
 {-| Given a `Locale` parses a `Float` into a `FormattedNumber`:
